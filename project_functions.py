import numpy as np
import pandas as pd
import os
import matplotlib as mpl
import matplotlib.pyplot as plt
from matplotlib.colors import LogNorm
mpl.rcParams.update({"font.size": 14})  # default font size

# SimPEG functionality
import simpeg
from simpeg.electromagnetics.static import resistivity as dc
from simpeg.utils import model_builder
from simpeg import maps, data
from simpeg.electromagnetics.static.utils.static_utils import (
    write_dcip2d_ubc,
    pseudo_locations,
    plot_pseudosection,
    apparent_resistivity_from_voltage,
    generate_survey_from_abmn_locations,
    geometric_factor
)

# discretize functionality
from discretize import TreeMesh
from discretize.utils import active_from_xyz

# SURVEY TOOLS
def create_topography_from_terrain_file(terrain_file_path, terrain_file_column_names=None):
    # Use default column names if none given
    if terrain_file_column_names is None:
        terrain_file_column_names = ['x','z']
    
    # Use pandas to read .trn file
    topography_2d = pd.read_table(terrain_file_path,
                        names=terrain_file_column_names, skiprows=3, delimiter=',', skipinitialspace=True)
    
    return topography_2d

def extract_survey_and_data_from_stg(topography_2d, stg_filepath, electrode_spacing=None, datatype='volt'):
    '''
    INPUTS
    - topography_2d: Pandas dataframe containing 'x' and 'z' coordinates. The column headings should explicitly
        be 'x' and 'z'.
    - stg_filepath: Path to raw data .stg file. The column names for the dipole-dipole data are assumed to be:
        ['datum', 'type', 'date', 'time',
        'V/I', 'error in per mille', 'current [mA]', 'apparent resistivity [Ohm-m]',
        'a', 'na', 'x_mp']
    - electrode_spacing: Float, theoretical electrode spacing (e.g. 3.0, 1.5, etc.) in meters.
    - datatype: String, the data_type of the observed data to be associated with the survey (e.g. 'volt' or 
        'apparent resistivity').
        -Note: The data predicted will always be in normalized voltages, even if the observed data you feed the
        survey is in apparent resistivities.

    This function assumes that the coordinates given in the terrain file correspond exactly with the electrodes.
    
    RETURNS
    - survey: SimPEG Survey object that essentially lists the source-receiver locations for each datum
    - field_normalized_voltages_sorted: Pandas dataframe of 'V/I' column data from the .stg file;
        sorted to match the survey. Units are Volts/Ampere.
    - field_apparent_resistivities_sorted: Pandas dataframe of 'apparent resistivity [Ohm-m]' column
        data from the .stg file; sorted to match the survey. Units are Ohm-meters.
    - field_error_estimates_sorted: Pandas dataframe of 'error per mille' column data from the .stg file;
        sorted to match the survey. Divided by 1,000 such that the data are now unitless.
    - sorting_indices: Array of new indices for each datum. Use this only if you need to match unsorted field data
        to the returned survey.
    '''
    
    # The necessary dipole-dipole data are dipole size (a), distance between dipoles (na), and x-coordinate of the midpoint
    # between the dipoles (x_mp).
    raw_data_column_names = [
    'datum', 'type', 'date', 'time', 'V/I', 'error in per mille', 'current [mA]', 'apparent resistivity [Ohm-m]', 'a', 'na', 'x_mp'
    ]
    
    # Use pandas to read .stg file
    raw_data = pd.read_table(stg_filepath, sep=',', header=0, names = raw_data_column_names,
                            skiprows=3, skipfooter=1, skipinitialspace=True, engine='python',
                            usecols=[0,1,2,3,4,5,6,7,8,9,10])
    
    # Remove rows with type not = "DIP-DIP"
    raw_data = raw_data[raw_data.loc[:,'type'].str.contains("DIP-DIP", na=False)]

    # Set datatypes of a, na, and x_mp to float so that we can do math on them
    raw_data.loc[:,'a'] = raw_data.loc[:,'a'].astype(float)
    raw_data.loc[:,'na'] = raw_data.loc[:,'na'].astype(float)
    raw_data.loc[:,'x_mp'] = raw_data.loc[:,'x_mp'].astype(float)

    # Given electrode spacing s,
    # the A index, i, is i = (x_mp/s) - (na/s)/2;
    # the B index, j, is j = i - a/s;
    # the M index, k, is k = (x_mp/s) + (na/s)/2; and
    # the N index, l, is l = k + a/s.

    # Set the electrode spacing, s:
    if electrode_spacing is None:
        electrode_spacing = raw_data.loc[:,'a'].min()

    # Calculate the indices and set their data types to integers
    locations_a_indices = (raw_data.loc[:,'x_mp'] / electrode_spacing) - (raw_data.loc[:,'na'] / electrode_spacing)/2
    locations_a_indices = locations_a_indices.astype(int)

    locations_b_indices = locations_a_indices - (raw_data.loc[:,'a']/electrode_spacing)
    locations_b_indices = locations_b_indices.astype(int)

    locations_m_indices = (raw_data.loc[:,'x_mp']/ electrode_spacing) + (raw_data.loc[:,'na'] / electrode_spacing) / 2
    locations_m_indices = locations_m_indices.astype(int)

    locations_n_indices = locations_m_indices + (raw_data.loc[:,'a'] / electrode_spacing)
    locations_n_indices = locations_n_indices.astype(int)

    # Also extract the field-measured data and their associated errors
    field_apparent_resistivities = raw_data.loc[:,'apparent resistivity [Ohm-m]']
    field_normalized_voltages = raw_data.loc[:,'V/I']
    field_error_estimates = raw_data.loc[:,'error in per mille']/1000

    # Find the size of the data, n, based on the number of field-measured apparent resistivities
    n = len(field_apparent_resistivities)

    # Initialize locations arrays, with dimensions n by 2 (n for the number of data points, 2 for x and z)
    locations_a = np.zeros((n,2))
    locations_b = np.zeros((n,2))
    locations_m = np.zeros((n,2))
    locations_n = np.zeros((n,2))

    # Extract the x and z values from the topography_2d dataframe, using the indices from the .stg file
    for i in range(n):
        locations_a[i] = [topography_2d.loc[np.array(locations_a_indices)[i],'x'], topography_2d.loc[np.array(locations_a_indices)[i],'z']]
        locations_b[i] = [topography_2d.loc[np.array(locations_b_indices)[i],'x'], topography_2d.loc[np.array(locations_b_indices)[i],'z']]
        locations_m[i] = [topography_2d.loc[np.array(locations_m_indices)[i],'x'], topography_2d.loc[np.array(locations_m_indices)[i],'z']]
        locations_n[i] = [topography_2d.loc[np.array(locations_n_indices)[i],'x'], topography_2d.loc[np.array(locations_n_indices)[i],'z']]

    # Finally, generate the survey from the locations calculated above.
    survey, sorting_indices = generate_survey_from_abmn_locations(locations_a=locations_a, locations_b=locations_b,
                                                locations_m=locations_m, locations_n=locations_n,
                                                data_type=datatype, output_sorting=True)

    # Reorder field data based on sorting indices
    field_apparent_resistivities_sorted = field_apparent_resistivities.iloc[sorting_indices]
    field_error_estimates_sorted = field_error_estimates.iloc[sorting_indices]
    field_normalized_voltages_sorted = field_normalized_voltages.iloc[sorting_indices]

    # # Extract pseudo-locations from survey object
    # pseudo_locations_xz = pseudo_locations(survey)

    print("Note: If you see 'UserWarning: Ordering of ABMN locations changed when generating survey,' you may disregard it \n" \
    "because the extract_survey_and_data_from_stg function sorts the data for you. To compare the survey and sorted data \n" \
    "with the unsorted data, this function also returns the sorting_indices array that was used to sort the raw data. \n")

    return survey, field_normalized_voltages_sorted, field_apparent_resistivities_sorted, field_error_estimates_sorted, sorting_indices

<<<<<<< HEAD
def plot_survey(survey, vertical_exaggeration=1, ax=None):
    # Extract pseudo-locations from survey object
    survey_pseudo_locations = pseudo_locations(survey)

    # Extract topography
    survey_electrode_locations = survey.unique_electrode_locations

    if ax is None:
        fig, ax = plt.subplots(1,1, figsize=(12,4))
    
    # Plot topography (i.e., electrode locations as a line).
    ax.plot(survey_electrode_locations[:,0], survey_electrode_locations[:,1], color="b", linewidth=2, label='surface', zorder=1)
    
    # Plot electrodes as points.
    ax.scatter(survey_electrode_locations[:,0], survey_electrode_locations[:,1], 20, "r", label='electrodes')
    
    # Plot pseudo-locations
    ax.scatter(survey_pseudo_locations[:,0], survey_pseudo_locations[:,-1], 8, "b", label='pseudo-locations')
    # Set vertical exaggeration to 1
    ax.set_aspect(vertical_exaggeration, adjustable='box')

    # Other plot elements
    ax.grid()
    ax.legend()
    ax.set_xlabel('x [m]')
    ax.set_ylabel('Elevation [m]')
    ax.set_title(f'Survey setup (VE={vertical_exaggeration})', fontsize=16, pad=10)
    plt.show()

    return ax

=======
>>>>>>> af83c985
# MESH TOOLS
def create_mesh_from_survey(survey, base_cell_size=None, padding_configuration=[16,6,1,1,1,1,1], height_buffer_percentage=50.0):
    '''
    INPUTS
    survey: SimPEG survey object.
    base_cell_size: Float. Minimum cell size in meters. Default is 1/4 of the average horizontal electrode spacing,
        rounded to the nearest hundredth of a meter.
    padding_configuration: Array. Equivalent to the padding_cells_by_level parameter of the TreeMesh.refine_surface()
        method. Default is [16,6,1,1,1,1,1].
    height_buffer_percentage: Float. The percentage of the depth to the deepest pseudo-location that is ensured to
        be included in the domain height. Default is 50.

    RETURNS
    mesh: SimPEG TreeMesh object.
    active_cells: Array containing Booleans indicating if the mesh cells are active (True) or not (False).
    '''

    # Extract electrode coordinates and pseudo-locations from the survey
    electrode_coordinates = survey.unique_electrode_locations
    survey_pseudo_locations = pseudo_locations(survey)

    # Set default base_cell_size to 1/4 of the average horizontal electrode spacing, rounded to the nearest
    # hundredth of a meter.
    if base_cell_size is None:
        base_cell_size = np.round(np.mean(np.diff(electrode_coordinates[:,0]))/4, decimals=2)
    
    # Domain width
    domain_width = electrode_coordinates[:,0].max() - electrode_coordinates[:,0].min()
    # Domain height, with a buffer based on percentage of depth to deepest pseudo-location
    domain_height = (
        (electrode_coordinates[:,1].max()-survey_pseudo_locations[:,1].min())
        *(1 + height_buffer_percentage/100)
        )
    
    # Number of base cells in x and z
    nbcx = 2 ** (int(np.ceil(np.log(domain_width / base_cell_size) / np.log(2.0)))+1)
    nbcz = 2 ** (int(np.ceil(np.log(domain_height / base_cell_size) / np.log(2.0))))

    # Define the base mesh with top at z = 0m.
    hx = [(base_cell_size, nbcx)]
    hz = [(base_cell_size, nbcz)]
    mesh = TreeMesh([hx, hz], x0="CN", diagonal_balance=True)

    # Shift top to maximum topography, shift center to electrode center
    center=np.ceil(np.median(electrode_coordinates[:,0]))
    mesh.origin = mesh.origin + np.r_[center, electrode_coordinates[:,1].max()]

    # Mesh refinement based on topography
    mesh.refine_surface(
        electrode_coordinates,
        padding_cells_by_level=padding_configuration,
        finalize=True,
    )

    # Define active cells
    active_cells = active_from_xyz(mesh, electrode_coordinates)

    print(f"Base cell size: {base_cell_size} m")
    print(f"padding_cells_by_level parameter: {padding_configuration}")
    print(f"# of cells: {mesh.n_cells}")  # Number of cells
    print(f"# of nodes: {mesh.ntN}")
    print(f"Max cell volume: {mesh.cell_volumes.max()} sq.m.")  # Largest cell size
    return mesh, active_cells

<<<<<<< HEAD
def plot_mesh_and_survey(mesh, survey, full=False, buffer=5.0, vertical_exaggeration=1.0, ax=None):
    '''
    INPUTS
    mesh: SimPEG Mesh object.
    survey: SimPEG survey object.
    full: Boolean. Set to True to plot the whole mesh. Set to False and use buffer to plot around the survey set-up.
        Default is False.
    buffer: Float that defines the buffer, in meters, to plot around the highest electrode, lowest pseudo-location,
        and leftmost and rightmost electrodes. Default is 5 meters.
    vertical_exaggeration: Float. Default is 1.0.
    ax: Matplotlib figure Axes object.

    RETURNS
    ax: Matplotlib figure Axes object containing the plot of the mesh with the survey set-up overlain on top of it.
    '''

    # Extract survey electrodes and pseudo-locations
    electrode_coordinates = survey.unique_electrode_locations
    survey_pseudo_locations = pseudo_locations(survey)

    if ax is None:
        fig, ax = plt.subplots(1,1, figsize=(8,4))

    # Plot mesh
    mesh.plot_grid(ax=ax, linewidth = 1, zorder = 1)

    # Overlay topography, electrodes, and pseudo-locations
    # Plot topography as blue line
    ax.plot(electrode_coordinates[:,0], electrode_coordinates[:,1], color="b", linewidth=2, label='surface', zorder=2)
    # Plot electrodes as red dots
    ax.scatter(electrode_coordinates[:,0], electrode_coordinates[:,1], 20, "r", label='electrodes')
    # Plot pseudo-locations as blue dots
    ax.scatter(survey_pseudo_locations[:,0], survey_pseudo_locations[:,1], 8, "b", label='pseudo-locations')
    # Set vertical exaggeration
    ax.set_aspect(vertical_exaggeration, adjustable='box')

    # Set x and y limits if full=False
    if full is False:
        xlim_max = electrode_coordinates[:,0].max()
        xlim_min = electrode_coordinates[:,0].min()
        ylim_max = electrode_coordinates[:,1].max()
        ylim_min = survey_pseudo_locations[:,1].min()
        ax.set_xlim(xlim_min-buffer, xlim_max+buffer)
        ax.set_ylim(ylim_min-buffer, ylim_max+buffer)

    # Other figure elements
    ax.grid(False)
    ax.set_ylabel('elevation [m]')
    ax.set_xlabel('x [m]')
    ax.set_title('Mesh and survey setup')
    ax.legend()

    return ax

def plot_model_on_survey_and_mesh(mesh, logresistivity_model, plotting_map,
                                  survey=None, colormap_name='jet', title='Resistivity model',
                                  full=False, buffer=5.0, vertical_exaggeration=1,
                                  model_min=None, model_max=None, ax=None):
    '''
    INPUTS
    mesh: SimPEG Mesh object upon which to plot the model.
    logresistivity_model: Array of model parameters. The values are assumed to be in log-resistivity units.
    plotting_map: SimPEG Map object, used to hide the inactive cells of the mesh.
    survey: SimPEG Survey object. Optional; used to plot the surface topography, electrode positions, and pseudo-locations.
    colormap_name: String. The colormap to use for the log resistivity values. Default is jet.
    title: String. Figure title. Default is 'Log-resistivity model'.
    full: Boolean. Set to True to plot the whole mesh. Set to False and use buffer to plot around the survey set-up.
        Default is False.
    buffer: Float that defines the buffer, in meters, to plot around the highest electrode, lowest pseudo-location,
        and leftmost and rightmost electrodes. Default is 5 meters.
    vertical_exaggeration: Float. Default is 1.0.
    model_min: Float. Minimum model value for the colorbar, in terms of resistivity (NOT log resistivity).
    model_max: Float. Maximum model value for the colorbar, in terms of resistivity (NOT log resistivity).
    ax: Matplotlib figure Axes object.

    RETURNS
    '''
    if ax is None:
        fig, ax = plt.subplots(1,1, figsize=(9,4))
    
    # If the minimum and maximum model values for the colorbar aren't given, take them from the provided model.
    if model_min is None:
        model_min = np.e**logresistivity_model.min()
    if model_max is None:
        model_max = np.e**logresistivity_model.max()

    # Map log of minimum and maximum resistivities to the colormap 0 to 1 range.
    norm = LogNorm(vmin=model_min, vmax=model_max)

    # Plot resistivity values on mesh
    mesh.plot_image(
        plotting_map * np.e**logresistivity_model,
        ax=ax,
        grid=False,
        pcolor_opts={"norm": norm, "cmap": colormap_name}
    )

    # Overlay mesh
    mesh.plot_grid(ax=ax, linewidth = 0.5, alpha=0.5, color='white')

    # If the survey is given, overlay topography, electrodes, and pseudo-locations.
    if survey is not None:
        # Extract survey electrodes and pseudo-locations
        electrode_coordinates = survey.unique_electrode_locations
        survey_pseudo_locations = pseudo_locations(survey)

        # Plot topography as blue line
        ax.plot(electrode_coordinates[:,0], electrode_coordinates[:,1], color="b", linewidth=2, label='surface', zorder=2)
        # Plot electrodes as red dots
        ax.scatter(electrode_coordinates[:,0], electrode_coordinates[:,1], 20, "r", label='electrodes')
        # Plot pseudo-locations as small grey dots
        ax.scatter(survey_pseudo_locations[:,0], survey_pseudo_locations[:,1], 1, "grey", label='pseudo-locations')

    # Set vertical exaggeration
    ax.set_aspect(vertical_exaggeration, adjustable='box')

    # Set x and y limits if full=False and a Survey object is given.
    if full is False and survey is not None:
        xlim_max = electrode_coordinates[:,0].max()
        xlim_min = electrode_coordinates[:,0].min()
        ylim_max = electrode_coordinates[:,1].max()
        ylim_min = survey_pseudo_locations[:,1].min()
        ax.set_xlim(xlim_min-buffer, xlim_max+buffer)
        ax.set_ylim(ylim_min-buffer, ylim_max+buffer)

    # Other figure elements
    ax.grid(False)
    ax.set_ylabel('elevation [m]')
    ax.set_xlabel('x [m]')
    ax.set_title(title)
    
    # Add colorbar
    scalarMappable = plt.cm.ScalarMappable(cmap=colormap_name, norm=norm)
    scalarMappable.set_array([])
    fig = ax.figure
    cbar = fig.colorbar(scalarMappable, ax=ax)
    cbar.set_label(r"resistivity ($\Omega \cdot m$)", rotation=270, labelpad=15, size=12)

    return ax

# DATA TOOLS
def plot_normalized_volts_and_apparent_resistivity(data, survey, mesh=None, apparent_resistivity=None, colormap_name='jet',
                                                   title="", full=False, buffer=5.0, vertical_exaggeration=1.0,
                                                   ax=None):
    '''
    INPUTS
    data: Array. Data in the form of normalized voltages.
    survey: SimPEG Survey object.
    mesh: SimPEG Mesh object.
    apparent_resistivity: Array. Optional. Predicted data in the form of apparent resistivities. Calculated
        from dpred and Survey if not given.
    colormap_name: String. The colormap to use for the log resistivity values. Default is jet.
    title: String. Prefix to be used for each subplots' title.
    full: Boolean. Set to True to plot the whole mesh. Set to False and use buffer to plot around the survey set-up.
        Default is False.
    buffer: Float that defines the buffer, in meters, to plot around the highest electrode, lowest pseudo-location,
        and leftmost and rightmost electrodes. Default is 5 meters.
    vertical_exaggeration: Float. Default is 1.0.
    ax: Matplotlib figure Axes object with two subplots.
    
    RETURNS
    '''
    if apparent_resistivity is None:
        apparent_resistivity = apparent_resistivity_from_voltage(survey=survey, volts=data)

    if ax is None:
        fig, ax = plt.subplots(2,1, figsize=(8,8))

    # Extract survey electrodes and pseudo-locations
    electrode_coordinates = survey.unique_electrode_locations
    survey_pseudo_locations = pseudo_locations(survey)
    
    # TOP PLOT
    # Plot mesh, topography, and electrodes, or grid in the absence of given mesh.
    if mesh is not None:
        # Plot mesh as grey grid
        mesh.plot_grid(ax=ax[0], linewidth = 0.5, alpha=0.5, color='grey', zorder=1)
        ax[0].grid(False)
    else:
        ax[0].grid(True)

    # Plot surface topography as blue line
    ax[0].plot(electrode_coordinates[:,0], electrode_coordinates[:,1], color="b", linewidth=2, label='surface', zorder=2)
    # Plot electrodes as red dots
    ax[0].scatter(electrode_coordinates[:,0], electrode_coordinates[:,1], 20, "r", label='electrodes')

    plot_pseudosection(
        data=survey,
        dobs= data,
        plot_type="scatter",
        ax=ax[0],
        scale="log",
        cbar_label="Resistance [V/A]",
        scatter_opts={"cmap": colormap_name, "marker": 's', "label": 'pseudo-locations'}
    )
    # Set vertical exaggeration
    ax[0].set_aspect(vertical_exaggeration, adjustable='box')

    # Other figure elements
    ax[0].set_xlabel("")
    ax[0].set_ylabel("Pseudo-elevation [m]")
    ax[0].set_title(title+" Normalized Voltages")
    ax[0].legend()

    # BOTTOM PLOT 
    plot_pseudosection(
        survey,
        dobs= apparent_resistivity,
        plot_type="contourf",
        ax=ax[1],
        scale="log",
        cbar_label=r"Resistivity [$\Omega \cdot m$]",
        mask_topography=True,
        contourf_opts={"levels": 20, "cmap": colormap_name},
    )
    
    # Plot mesh, or grid in the absence of given mesh.
    if mesh is not None:
        # Plot mesh as grey grid
        mesh.plot_grid(ax=ax[1], linewidth = 0.5, alpha=0.5, color='grey', zorder=1)
        ax[1].grid(False)
    else:
        ax[1].grid(True)

    # Plot surface topography as blue line
    ax[1].plot(electrode_coordinates[:,0], electrode_coordinates[:,1], color="b", linewidth=2, label='surface', zorder=2)
    # Plot electrodes as red dots
    ax[1].scatter(electrode_coordinates[:,0], electrode_coordinates[:,1], 20, "r", label='electrodes')

    # Set vertical exaggeration
    ax[1].set_aspect(vertical_exaggeration, adjustable='box')

    # Other figure elements
    ax[1].set_xlabel("x [m]")
    ax[1].set_ylabel("Pseudo-elevation [m]")
    ax[1].set_title(title+" Apparent Resistivity")

    # Set x and y limits if full=False.
    if full is False:
        xlim_max = electrode_coordinates[:,0].max()
        xlim_min = electrode_coordinates[:,0].min()
        ylim_max = electrode_coordinates[:,1].max()
        ylim_min = survey_pseudo_locations[:,1].min()
        ax[0].set_xlim(xlim_min-buffer, xlim_max+buffer)
        ax[0].set_ylim(ylim_min-buffer, ylim_max+buffer)
        ax[1].set_xlim(xlim_min-buffer, xlim_max+buffer)
        ax[1].set_ylim(ylim_min-buffer, ylim_max+buffer)
    
    plt.tight_layout()
    return ax

=======
# DATA TOOLS
>>>>>>> af83c985
# def add_noise_and_create_data_object(data_values, survey, noise_level=0.05, export=False, filename=None, data_type='volt', comment_lines=""):
#     '''
#     Creates a SimPEG Data object from data and the survey associated with it. Optionally, will export the Data object to
#     "./outputs/Data_objects/filename.obs"

#     INPUTS
#     data_values: Array. Normalized voltages or apparent resistivities. Specify which one with data_type.
#     survey: SimPEG Survey object associated with the data_values. The Survey data_type should match the data_values data_type.
#     noise_level: Float. The factor of the data value that will be used as the standard deviation of the added noise.
#         Default value is 0.05 (i.e., standard deviation of noise = 5% of data value)
#     export: Boolean. Set to True to export Data object to .obs file. If True, filename should be specified.
#     filename: String. Must be specified if export = True. The object will be saved to "./outputs/Data_objects/filename.obs"
#     data_type: 'volt' or 'apparent resistivity'. Default is 'volt'.
#     comment_lines: String. Optional lines printed to the beginning of the file
    
#     RETURNS
#     data_object: SimPEG Data object containing the data values.
#     '''
#     # To add noise, first create a random number generator
#     random_number_generator = np.random.default_rng(seed=225)
#     # Add the noise_level
#     standard_deviation = noise_level * np.abs(data_values)
#     noise = random_number_generator.normal(scale=standard_deviation, size=len(data_values))
#     data_observed = data_values + noise

#     data_object = simpeg.data.Data(survey, dobs=data_observed, standard_deviation=standard_deviation)

#     if export is True:
#         if filename is None:
#             print('Specify filename!')
#             return data_object
#         filepath = "./outputs/Data_objects/"+filename+".obs"
#         write_dcip2d_ubc(filepath,data_object,data_type=data_type,file_type='dobs',comment_lines=comment_lines)
#         print(f'The Data object was saved to {filepath}')

#     return data_object

def create_data_object(data_values, survey, 
                       add_noise, noise_level=0.03, uncertainties=None,
                       export=False, filename=None, data_type='volt', comment_lines=""):
    '''
    Creates a SimPEG Data object from data and the survey associated with it. Optionally, will export the Data object to
    "./outputs/Data_objects/filename.obs"

    INPUTS
    data_values: Array. Normalized voltages or apparent resistivities. Specify which one with data_type.
    survey: SimPEG Survey object associated with the data_values. The Survey data_type should match the data_values data_type.
    add_noise: Boolean. Set to True to add noise to data_values before creating the Data object.
    noise_level: Float. The factor of the data value that will be used as the standard deviation of the added noise.
        Default value is 0.03 (i.e., standard deviation of noise = 3% of data value), suggested by EarthImager.
    uncertainties: Array of factors of uncertainty, typically from raw data. Note that if the error is greater than 0 but less than
        0.01, it will be rounded up to 0.01. If there is no measure of uncertainty (i.e., the error is 0.000), the
        noise_level will be used.
    export: Boolean. Set to True to export Data object to .obs file. If True, filename should be specified.
    filename: String. Must be specified if export = True. The object will be saved to "./outputs/Data_objects/filename.obs"
    data_type: 'volt' or 'apparent resistivity'. Default is 'volt'.
    comment_lines: String. Optional lines printed to the beginning of the file
    
    RETURNS
    data_object: SimPEG Data object containing the data values.
    uncertainties: Numpy array of final errors used.
    '''
    if add_noise is True:
        # To add noise, first create a random number generator
        random_number_generator = np.random.default_rng(seed=225)
        # Add the noise_level
        standard_deviation = noise_level * np.abs(data_values)
        noise = random_number_generator.normal(scale=standard_deviation, size=len(data_values))
        data_to_save = data_values + noise

    elif add_noise is False:
        if uncertainties is None:
            # Assume that the standard deviation of uncertainties is the default value of noise_level
            standard_deviation = noise_level * np.abs(data_values)
        elif uncertainties is not None:
            for i in range(len(uncertainties)):
                # If the error is greater than 0 but less than 0.01, it will be rounded up to 0.01. 
                # If there is no measure of uncertainty (i.e., the error is 0.000), the noise_level will be used.
                if uncertainties[i] == 0:
                    uncertainties[i] = 0.03
                elif uncertainties[i] < 0.01:
                    uncertainties[i] = 0.01
                else:
                    pass

            standard_deviation = uncertainties * np.abs(data_values)
        
        data_to_save = data_values

    else:
        print('Specify add_noise parameter!')

    data_object = simpeg.data.Data(survey, dobs=data_to_save, standard_deviation=standard_deviation)

    if export is True:
        if filename is None:
            print('Specify filename!')
            return data_object
        else:
            filepath = "./outputs/Data_objects/"+filename+".obs"
            write_dcip2d_ubc(filepath,data_object,data_type=data_type,file_type='dobs',comment_lines=comment_lines)
            print(f'The Data object was saved to {filepath}')

    return data_object, uncertainties

# MODEL TOOLS
def save_model_to_txt(model, model_filename):
    '''
    Saves the input model to the './outputs/Models/' directory as a .txt file.
    
    INPUTS
    model: Array. Contains the model parameters.
    model_filename: String.
    
    RETURNS
    Nothing
    '''
    # Construct the full path
    output_directory = './outputs/Models/'
    full_path = os.path.join(output_directory, model_filename + '.txt')

    # Check if the directory exists, and create it if it doesn't
    if not os.path.exists(output_directory):
        os.makedirs(output_directory)
        print(f"Created directory: {output_directory}")
    else:
        print(f"Directory already exists: {output_directory}")

    # Try to save the file
    try:
        np.savetxt(full_path, model)
        print(f"Successfully saved the model to: {full_path}")
    except Exception as e:
        print(f"An error occurred while saving: {e}")
    
    return

def load_model_from_txt(file_to_import, import_directory='./outputs/Models/'):
    full_path = os.path.join(import_directory, file_to_import)
    return np.loadtxt(full_path)<|MERGE_RESOLUTION|>--- conflicted
+++ resolved
@@ -36,6 +36,39 @@
     
     return topography_2d
 
+def plot_topography_from_dataframe(topography_dataframe, upper_buffer=5, lower_buffer_fraction=0.25, vertical_exaggeration=1, ax1=None):
+    '''
+    INPUTS
+    topography_dataframe: Pandas dataframe with x on the first column and elevation on the second column
+    upper_buffer: Upper ylimit above the highest elevation. Default is 5.
+    lower_buffer_fraction: Fraction of the width along x that will be used to extend the y-axis down below
+    the lowest elevation. Default is 1/4.
+    vertical_exaggeration: Float value of vertical exaggeration.
+
+    RETURNS
+    ax1: Matplotlib figure Axes object of topography plotted with the input parameters.
+    '''
+    if ax1 is None:
+        # Create figure
+        fig1, ax1 = plt.subplots(1,1, figsize = (12,3))
+    
+    # Plot z-column vs x-column
+    ax1.plot(topography_dataframe.iloc[:,0], topography_dataframe.iloc[:,1], color="b", linewidth=2)
+    # Set vertical exaggeration to 1
+    ax1.set_aspect(vertical_exaggeration, adjustable='box')
+    # Extend ylimit down by a fraction of full x-width, and buffer up by 5 m
+    fraction = 1/4
+    depth = (topography_dataframe.iloc[:,0].max() - topography_dataframe.iloc[:,0].min()) * fraction
+    ax1.set_ylim(topography_dataframe.iloc[:,1].min()-depth,topography_dataframe.iloc[:,1].max()+5)
+    # Other plot elements
+    ax1.grid()
+    ax1.set_xlabel('x [m]')
+    ax1.set_ylabel('Elevation [m]')
+    ax1.set_title(f'Topography (VE={vertical_exaggeration})', fontsize=16, pad=10)
+    plt.show()
+
+    return ax1
+
 def extract_survey_and_data_from_stg(topography_2d, stg_filepath, electrode_spacing=None, datatype='volt'):
     '''
     INPUTS
@@ -147,7 +180,6 @@
 
     return survey, field_normalized_voltages_sorted, field_apparent_resistivities_sorted, field_error_estimates_sorted, sorting_indices
 
-<<<<<<< HEAD
 def plot_survey(survey, vertical_exaggeration=1, ax=None):
     # Extract pseudo-locations from survey object
     survey_pseudo_locations = pseudo_locations(survey)
@@ -179,8 +211,6 @@
 
     return ax
 
-=======
->>>>>>> af83c985
 # MESH TOOLS
 def create_mesh_from_survey(survey, base_cell_size=None, padding_configuration=[16,6,1,1,1,1,1], height_buffer_percentage=50.0):
     '''
@@ -245,7 +275,6 @@
     print(f"Max cell volume: {mesh.cell_volumes.max()} sq.m.")  # Largest cell size
     return mesh, active_cells
 
-<<<<<<< HEAD
 def plot_mesh_and_survey(mesh, survey, full=False, buffer=5.0, vertical_exaggeration=1.0, ax=None):
     '''
     INPUTS
@@ -497,45 +526,42 @@
     plt.tight_layout()
     return ax
 
-=======
-# DATA TOOLS
->>>>>>> af83c985
 # def add_noise_and_create_data_object(data_values, survey, noise_level=0.05, export=False, filename=None, data_type='volt', comment_lines=""):
-#     '''
-#     Creates a SimPEG Data object from data and the survey associated with it. Optionally, will export the Data object to
-#     "./outputs/Data_objects/filename.obs"
-
-#     INPUTS
-#     data_values: Array. Normalized voltages or apparent resistivities. Specify which one with data_type.
-#     survey: SimPEG Survey object associated with the data_values. The Survey data_type should match the data_values data_type.
-#     noise_level: Float. The factor of the data value that will be used as the standard deviation of the added noise.
-#         Default value is 0.05 (i.e., standard deviation of noise = 5% of data value)
-#     export: Boolean. Set to True to export Data object to .obs file. If True, filename should be specified.
-#     filename: String. Must be specified if export = True. The object will be saved to "./outputs/Data_objects/filename.obs"
-#     data_type: 'volt' or 'apparent resistivity'. Default is 'volt'.
-#     comment_lines: String. Optional lines printed to the beginning of the file
-    
-#     RETURNS
-#     data_object: SimPEG Data object containing the data values.
-#     '''
-#     # To add noise, first create a random number generator
-#     random_number_generator = np.random.default_rng(seed=225)
-#     # Add the noise_level
-#     standard_deviation = noise_level * np.abs(data_values)
-#     noise = random_number_generator.normal(scale=standard_deviation, size=len(data_values))
-#     data_observed = data_values + noise
-
-#     data_object = simpeg.data.Data(survey, dobs=data_observed, standard_deviation=standard_deviation)
-
-#     if export is True:
-#         if filename is None:
-#             print('Specify filename!')
-#             return data_object
-#         filepath = "./outputs/Data_objects/"+filename+".obs"
-#         write_dcip2d_ubc(filepath,data_object,data_type=data_type,file_type='dobs',comment_lines=comment_lines)
-#         print(f'The Data object was saved to {filepath}')
-
-#     return data_object
+    '''
+    Creates a SimPEG Data object from data and the survey associated with it. Optionally, will export the Data object to
+    "./outputs/Data_objects/filename.obs"
+
+    INPUTS
+    data_values: Array. Normalized voltages or apparent resistivities. Specify which one with data_type.
+    survey: SimPEG Survey object associated with the data_values. The Survey data_type should match the data_values data_type.
+    noise_level: Float. The factor of the data value that will be used as the standard deviation of the added noise.
+        Default value is 0.05 (i.e., standard deviation of noise = 5% of data value)
+    export: Boolean. Set to True to export Data object to .obs file. If True, filename should be specified.
+    filename: String. Must be specified if export = True. The object will be saved to "./outputs/Data_objects/filename.obs"
+    data_type: 'volt' or 'apparent resistivity'. Default is 'volt'.
+    comment_lines: String. Optional lines printed to the beginning of the file
+    
+    RETURNS
+    data_object: SimPEG Data object containing the data values.
+    '''
+    # To add noise, first create a random number generator
+    random_number_generator = np.random.default_rng(seed=225)
+    # Add the noise_level
+    standard_deviation = noise_level * np.abs(data_values)
+    noise = random_number_generator.normal(scale=standard_deviation, size=len(data_values))
+    data_observed = data_values + noise
+
+    data_object = simpeg.data.Data(survey, dobs=data_observed, standard_deviation=standard_deviation)
+
+    if export is True:
+        if filename is None:
+            print('Specify filename!')
+            return data_object
+        filepath = "./outputs/Data_objects/"+filename+".obs"
+        write_dcip2d_ubc(filepath,data_object,data_type=data_type,file_type='dobs',comment_lines=comment_lines)
+        print(f'The Data object was saved to {filepath}')
+
+    return data_object
 
 def create_data_object(data_values, survey, 
                        add_noise, noise_level=0.03, uncertainties=None,
@@ -639,4 +665,33 @@
 
 def load_model_from_txt(file_to_import, import_directory='./outputs/Models/'):
     full_path = os.path.join(import_directory, file_to_import)
-    return np.loadtxt(full_path)+    return np.loadtxt(full_path)
+
+def plot_initial_and_recovered_models(mesh, logresmodel_initial, logresmodel_recovered,
+                                      plotting_map, survey, title,
+                                      colormap_name='jet', full=False, buffer=5.0, vertical_exaggeration=1,
+                                      model_min=None, model_max=None,
+                                      ax=None):
+    if ax is None:
+        fig, ax = plt.subplots(2,1, figsize=(16,6))
+    
+    full_title_initial = 'Initial ' + title
+    full_title_recovered = 'Recovered ' + title
+
+    # Set minimum and maximum values for the colorbar.
+    if model_min is None:
+        model_min = min(np.e**logresmodel_initial.min(), np.e**logresmodel_recovered.min())
+    if model_max is None:
+        model_max = max(np.e**logresmodel_initial.max(), np.e**logresmodel_recovered.max())
+
+    plot_model_on_survey_and_mesh(mesh=mesh, logresistivity_model=logresmodel_initial, plotting_map=plotting_map,
+                              survey=survey, title=full_title_initial,
+                              colormap_name=colormap_name, full=full, buffer=buffer, vertical_exaggeration=vertical_exaggeration,
+                              model_min=model_min, model_max=model_max, ax=ax[0])
+    plot_model_on_survey_and_mesh(mesh=mesh, logresistivity_model=logresmodel_recovered, plotting_map=plotting_map,
+                              survey=survey, title=full_title_recovered,
+                              colormap_name=colormap_name, full=full, buffer=buffer, vertical_exaggeration=vertical_exaggeration,
+                              model_min=model_min, model_max=model_max, ax=ax[1])
+
+    plt.tight_layout()
+    return ax